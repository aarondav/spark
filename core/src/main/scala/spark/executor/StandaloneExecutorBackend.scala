package spark.executor

import java.nio.ByteBuffer
import spark.Logging
import spark.TaskState.TaskState
import spark.util.AkkaUtils
import akka.actor.{ActorRef, Actor, ActorSystem, Props, Terminated}
import akka.remote.{RemoteClientLifeCycleEvent, RemoteClientShutdown, RemoteClientDisconnected}
import java.util.concurrent.{TimeUnit, ThreadPoolExecutor, SynchronousQueue}
import spark.scheduler.cluster._
import spark.scheduler.cluster.RegisteredExecutor
import spark.scheduler.cluster.LaunchTask
import spark.scheduler.cluster.RegisterExecutorFailed
import spark.scheduler.cluster.RegisterExecutor
import spark.scheduler.cluster.StopExecutor

private[spark] class StandaloneExecutorBackend(
    driverUrl: String,
    executorId: String,
    hostname: String,
    cores: Int,
    actorSystem: ActorSystem)
  extends Actor
  with ExecutorBackend
  with Logging {

  var executor: Executor = null
  var driver: ActorRef = null

  override def preStart() {
    logInfo("Connecting to driver: " + driverUrl)
    driver = context.actorFor(driverUrl)
    driver ! RegisterExecutor(executorId, hostname, cores)
    context.system.eventStream.subscribe(self, classOf[RemoteClientLifeCycleEvent])
    context.watch(driver) // Doesn't work with remote actors, but useful for testing
  }

  override def receive = {
    case RegisteredExecutor(sparkProperties) =>
      logInfo("Successfully registered with driver")
      executor = new Executor(executorId, hostname, sparkProperties)

    case RegisterExecutorFailed(message) =>
      logError("Slave registration failed: " + message)
      System.exit(1)

    case LaunchTask(taskDesc) =>
      logInfo("Got assigned task " + taskDesc.taskId)
<<<<<<< HEAD
      if (executor == null) {
        logError("Received launchTask but executor was null")
        System.exit(1)
      } else {
        executor.launchTask(this, taskDesc.taskId, taskDesc.serializedTask)
      }
=======
      executor.launchTask(this, taskDesc.taskId, taskDesc.serializedTask)
      
    case StopExecutor =>
      sender ! true
      actorSystem.shutdown()
      context.stop(self)
      System.exit(0)
>>>>>>> 6d5671e5

    case Terminated(_) | RemoteClientDisconnected(_, _) | RemoteClientShutdown(_, _) =>
      logError("Driver terminated or disconnected! Shutting down.")
      System.exit(1)
  }

  override def statusUpdate(taskId: Long, state: TaskState, data: ByteBuffer) {
    driver ! StatusUpdate(executorId, taskId, state, data)
  }
}

private[spark] object StandaloneExecutorBackend {
  def run(driverUrl: String, executorId: String, hostname: String, cores: Int) {
    // Create a new ActorSystem to run the backend, because we can't create a SparkEnv / Executor
    // before getting started with all our system properties, etc
    val (actorSystem, boundPort) = AkkaUtils.createActorSystem("sparkExecutor", hostname, 0)
    val actor = actorSystem.actorOf(
<<<<<<< HEAD
      Props(new StandaloneExecutorBackend(driverUrl, executorId, hostname, cores)),
=======
      Props(new StandaloneExecutorBackend(new Executor, driverUrl, executorId, hostname, cores, actorSystem)),
>>>>>>> 6d5671e5
      name = "Executor")
    actorSystem.awaitTermination()
  }

  def main(args: Array[String]) {
    if (args.length < 4) {
      //the reason we allow the last frameworkId argument is to make it easy to kill rogue executors
      System.err.println("Usage: StandaloneExecutorBackend <driverUrl> <executorId> <hostname> <cores> [<appid>]")
      System.exit(1)
    }
    run(args(0), args(1), args(2), args(3).toInt)
  }
}<|MERGE_RESOLUTION|>--- conflicted
+++ resolved
@@ -46,22 +46,18 @@
 
     case LaunchTask(taskDesc) =>
       logInfo("Got assigned task " + taskDesc.taskId)
-<<<<<<< HEAD
       if (executor == null) {
         logError("Received launchTask but executor was null")
         System.exit(1)
       } else {
         executor.launchTask(this, taskDesc.taskId, taskDesc.serializedTask)
       }
-=======
-      executor.launchTask(this, taskDesc.taskId, taskDesc.serializedTask)
       
     case StopExecutor =>
       sender ! true
       actorSystem.shutdown()
       context.stop(self)
       System.exit(0)
->>>>>>> 6d5671e5
 
     case Terminated(_) | RemoteClientDisconnected(_, _) | RemoteClientShutdown(_, _) =>
       logError("Driver terminated or disconnected! Shutting down.")
@@ -79,11 +75,7 @@
     // before getting started with all our system properties, etc
     val (actorSystem, boundPort) = AkkaUtils.createActorSystem("sparkExecutor", hostname, 0)
     val actor = actorSystem.actorOf(
-<<<<<<< HEAD
-      Props(new StandaloneExecutorBackend(driverUrl, executorId, hostname, cores)),
-=======
-      Props(new StandaloneExecutorBackend(new Executor, driverUrl, executorId, hostname, cores, actorSystem)),
->>>>>>> 6d5671e5
+      Props(new StandaloneExecutorBackend(driverUrl, executorId, hostname, cores, actorSystem)),
       name = "Executor")
     actorSystem.awaitTermination()
   }
