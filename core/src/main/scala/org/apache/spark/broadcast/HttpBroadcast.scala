/*
 * Licensed to the Apache Software Foundation (ASF) under one or more
 * contributor license agreements.  See the NOTICE file distributed with
 * this work for additional information regarding copyright ownership.
 * The ASF licenses this file to You under the Apache License, Version 2.0
 * (the "License"); you may not use this file except in compliance with
 * the License.  You may obtain a copy of the License at
 *
 *    http://www.apache.org/licenses/LICENSE-2.0
 *
 * Unless required by applicable law or agreed to in writing, software
 * distributed under the License is distributed on an "AS IS" BASIS,
 * WITHOUT WARRANTIES OR CONDITIONS OF ANY KIND, either express or implied.
 * See the License for the specific language governing permissions and
 * limitations under the License.
 */

package org.apache.spark.broadcast

import java.io.{File, FileOutputStream, ObjectInputStream, OutputStream}
import java.net.URL

import it.unimi.dsi.fastutil.io.FastBufferedInputStream
import it.unimi.dsi.fastutil.io.FastBufferedOutputStream

import org.apache.spark.{HttpServer, Logging, SparkEnv}
import org.apache.spark.io.CompressionCodec
<<<<<<< HEAD
import org.apache.spark.storage.{BroadcastBlockId, StorageLevel}
import org.apache.spark.util.{Utils, MetadataCleaner, TimeStampedHashSet}
=======
import org.apache.spark.storage.{BlockManager, StorageLevel}
import org.apache.spark.util.{MetadataCleanerType, Utils, MetadataCleaner, TimeStampedHashSet}
>>>>>>> dca80094


private[spark] class HttpBroadcast[T](@transient var value_ : T, isLocal: Boolean, id: Long)
  extends Broadcast[T](id) with Logging with Serializable {
  
  def value = value_

<<<<<<< HEAD
  def blockId = BroadcastBlockId(id)
=======
  def blockId: String = BlockManager.toBroadcastId(id)
>>>>>>> dca80094

  HttpBroadcast.synchronized {
    SparkEnv.get.blockManager.putSingle(blockId, value_, StorageLevel.MEMORY_AND_DISK, false)
  }

  if (!isLocal) { 
    HttpBroadcast.write(id, value_)
  }

  // Called by JVM when deserializing an object
  private def readObject(in: ObjectInputStream) {
    in.defaultReadObject()
    HttpBroadcast.synchronized {
      SparkEnv.get.blockManager.getSingle(blockId) match {
        case Some(x) => value_ = x.asInstanceOf[T]
        case None => {
          logInfo("Started reading broadcast variable " + id)
          val start = System.nanoTime
          value_ = HttpBroadcast.read[T](id)
          SparkEnv.get.blockManager.putSingle(blockId, value_, StorageLevel.MEMORY_AND_DISK, false)
          val time = (System.nanoTime - start) / 1e9
          logInfo("Reading broadcast variable " + id + " took " + time + " s")
        }
      }
    }
  }
}

private[spark] class HttpBroadcastFactory extends BroadcastFactory {
  def initialize(isDriver: Boolean) { HttpBroadcast.initialize(isDriver) }

  def newBroadcast[T](value_ : T, isLocal: Boolean, id: Long) =
    new HttpBroadcast[T](value_, isLocal, id)

  def stop() { HttpBroadcast.stop() }
}

private object HttpBroadcast extends Logging {
  private var initialized = false

  private var broadcastDir: File = null
  private var compress: Boolean = false
  private var bufferSize: Int = 65536
  private var serverUri: String = null
  private var server: HttpServer = null

  private val files = new TimeStampedHashSet[String]
  private val cleaner = new MetadataCleaner(MetadataCleanerType.HTTP_BROADCAST, cleanup)

  private lazy val compressionCodec = CompressionCodec.createCodec()

  def initialize(isDriver: Boolean) {
    synchronized {
      if (!initialized) {
        bufferSize = System.getProperty("spark.buffer.size", "65536").toInt
        compress = System.getProperty("spark.broadcast.compress", "true").toBoolean
        if (isDriver) {
          createServer()
        }
        serverUri = System.getProperty("spark.httpBroadcast.uri")
        initialized = true
      }
    }
  }
  
  def stop() {
    synchronized {
      if (server != null) {
        server.stop()
        server = null
      }
      initialized = false
      cleaner.cancel()
    }
  }

  private def createServer() {
    broadcastDir = Utils.createTempDir(Utils.getLocalDir)
    server = new HttpServer(broadcastDir)
    server.start()
    serverUri = server.uri
    System.setProperty("spark.httpBroadcast.uri", serverUri)
    logInfo("Broadcast server started at " + serverUri)
  }

  def write(id: Long, value: Any) {
    val file = new File(broadcastDir, BroadcastBlockId(id).filename)
    val out: OutputStream = {
      if (compress) {
        compressionCodec.compressedOutputStream(new FileOutputStream(file))
      } else {
        new FastBufferedOutputStream(new FileOutputStream(file), bufferSize)
      }
    }
    val ser = SparkEnv.get.serializer.newInstance()
    val serOut = ser.serializeStream(out)
    serOut.writeObject(value)
    serOut.close()
    files += file.getAbsolutePath
  }

  def read[T](id: Long): T = {
    val url = serverUri + "/" + BroadcastBlockId(id).filename
    val in = {
      if (compress) {
        compressionCodec.compressedInputStream(new URL(url).openStream())
      } else {
        new FastBufferedInputStream(new URL(url).openStream(), bufferSize)
      }
    }
    val ser = SparkEnv.get.serializer.newInstance()
    val serIn = ser.deserializeStream(in)
    val obj = serIn.readObject[T]()
    serIn.close()
    obj
  }

  def cleanup(cleanupTime: Long) {
    val iterator = files.internalMap.entrySet().iterator()
    while(iterator.hasNext) {
      val entry = iterator.next()
      val (file, time) = (entry.getKey, entry.getValue)
      if (time < cleanupTime) {
        try {
          iterator.remove()
          new File(file.toString).delete()
          logInfo("Deleted broadcast file '" + file + "'")
        } catch {
          case e: Exception => logWarning("Could not delete broadcast file '" + file + "'", e)
        }
      }
    }
  }
}<|MERGE_RESOLUTION|>--- conflicted
+++ resolved
@@ -25,25 +25,15 @@
 
 import org.apache.spark.{HttpServer, Logging, SparkEnv}
 import org.apache.spark.io.CompressionCodec
-<<<<<<< HEAD
 import org.apache.spark.storage.{BroadcastBlockId, StorageLevel}
-import org.apache.spark.util.{Utils, MetadataCleaner, TimeStampedHashSet}
-=======
-import org.apache.spark.storage.{BlockManager, StorageLevel}
 import org.apache.spark.util.{MetadataCleanerType, Utils, MetadataCleaner, TimeStampedHashSet}
->>>>>>> dca80094
-
 
 private[spark] class HttpBroadcast[T](@transient var value_ : T, isLocal: Boolean, id: Long)
   extends Broadcast[T](id) with Logging with Serializable {
   
   def value = value_
 
-<<<<<<< HEAD
   def blockId = BroadcastBlockId(id)
-=======
-  def blockId: String = BlockManager.toBroadcastId(id)
->>>>>>> dca80094
 
   HttpBroadcast.synchronized {
     SparkEnv.get.blockManager.putSingle(blockId, value_, StorageLevel.MEMORY_AND_DISK, false)
