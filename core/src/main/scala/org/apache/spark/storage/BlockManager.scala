--- conflicted
+++ resolved
@@ -926,7 +926,7 @@
     while (iterator.hasNext) {
       val entry = iterator.next()
       val (id, info, time) = (entry.getKey, entry.getValue._1, entry.getValue._2)
-      if (time < cleanupTime && ! BlockManager.isBroadcastBlock(id) ) {
+      if (time < cleanupTime && !id.isBroadcast) {
         info.synchronized {
           val level = info.level
           if (level.useMemory) {
@@ -949,7 +949,7 @@
     while (iterator.hasNext) {
       val entry = iterator.next()
       val (id, info, time) = (entry.getKey, entry.getValue._1, entry.getValue._2)
-      if (time < cleanupTime && BlockManager.isBroadcastBlock(id) ) {
+      if (time < cleanupTime && id.isBroadcast) {
         info.synchronized {
           val level = info.level
           if (level.useMemory) {
@@ -966,24 +966,11 @@
     }
   }
 
-<<<<<<< HEAD
   def shouldCompress(blockId: BlockId): Boolean = blockId match {
     case ShuffleBlockId(_, _, _) => compressShuffle
     case BroadcastBlockId(_) => compressBroadcast
     case RDDBlockId(_, _) => compressRdds
     case _ => false // Won't happen in a real cluster, but it can in tests
-=======
-  def shouldCompress(blockId: String): Boolean = {
-    if (ShuffleBlockManager.isShuffle(blockId)) {
-      compressShuffle
-    } else if (BlockManager.isBroadcastBlock(blockId)) {
-      compressBroadcast
-    } else if (blockId.startsWith("rdd_")) {
-      compressRdds
-    } else {
-      false    // Won't happen in a real cluster, but it can in tests
-    }
->>>>>>> dca80094
   }
 
   /**
@@ -1108,8 +1095,4 @@
   {
     blockIdsToBlockManagers(blockIds, env, blockManagerMaster).mapValues(s => s.map(_.host))
   }
-
-  def isBroadcastBlock(blockId: String): Boolean = null != blockId && blockId.startsWith("broadcast_")
-
-  def toBroadcastId(id: Long): String = "broadcast_" + id
 }
