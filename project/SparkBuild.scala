/*
 * Licensed to the Apache Software Foundation (ASF) under one or more
 * contributor license agreements.  See the NOTICE file distributed with
 * this work for additional information regarding copyright ownership.
 * The ASF licenses this file to You under the Apache License, Version 2.0
 * (the "License"); you may not use this file except in compliance with
 * the License.  You may obtain a copy of the License at
 *
 *    http://www.apache.org/licenses/LICENSE-2.0
 *
 * Unless required by applicable law or agreed to in writing, software
 * distributed under the License is distributed on an "AS IS" BASIS,
 * WITHOUT WARRANTIES OR CONDITIONS OF ANY KIND, either express or implied.
 * See the License for the specific language governing permissions and
 * limitations under the License.
 */

import sbt._
import sbt.Classpaths.publishTask
import sbt.Keys._
import sbtassembly.Plugin._
import AssemblyKeys._
import scala.util.Properties
import org.scalastyle.sbt.ScalastylePlugin.{Settings => ScalaStyleSettings}
import com.typesafe.tools.mima.plugin.MimaKeys.previousArtifact
import sbtunidoc.Plugin._
import UnidocKeys._

import scala.collection.JavaConversions._

// For Sonatype publishing
// import com.jsuereth.pgp.sbtplugin.PgpKeys._

object SparkBuild extends Build {
  val SPARK_VERSION = "1.1.0-SNAPSHOT"
  val SPARK_VERSION_SHORT = SPARK_VERSION.replaceAll("-SNAPSHOT", "")

  // Hadoop version to build against. For example, "1.0.4" for Apache releases, or
  // "2.0.0-mr1-cdh4.2.0" for Cloudera Hadoop. Note that these variables can be set
  // through the environment variables SPARK_HADOOP_VERSION and SPARK_YARN.
  val DEFAULT_HADOOP_VERSION = "1.0.4"

  // Whether the Hadoop version to build against is 2.2.x, or a variant of it. This can be set
  // through the SPARK_IS_NEW_HADOOP environment variable.
  val DEFAULT_IS_NEW_HADOOP = false

  val DEFAULT_YARN = false

  val DEFAULT_HIVE = false

  // HBase version; set as appropriate.
  val HBASE_VERSION = "0.94.6"

  // Target JVM version
  val SCALAC_JVM_VERSION = "jvm-1.6"
  val JAVAC_JVM_VERSION = "1.6"

  lazy val root = Project("root", file("."), settings = rootSettings) aggregate(allProjects: _*)

  lazy val core = Project("core", file("core"), settings = coreSettings)

  def replDependencies = Seq[ProjectReference](core, graphx, bagel, mllib, sql) ++ maybeHiveRef

  lazy val repl = Project("repl", file("repl"), settings = replSettings)
    .dependsOn(replDependencies.map(a => a: sbt.ClasspathDep[sbt.ProjectReference]): _*)

  lazy val tools = Project("tools", file("tools"), settings = toolsSettings) dependsOn(core) dependsOn(streaming)

  lazy val bagel = Project("bagel", file("bagel"), settings = bagelSettings) dependsOn(core)

  lazy val graphx = Project("graphx", file("graphx"), settings = graphxSettings) dependsOn(core)

  lazy val catalyst = Project("catalyst", file("sql/catalyst"), settings = catalystSettings) dependsOn(core)

  lazy val sql = Project("sql", file("sql/core"), settings = sqlCoreSettings) dependsOn(core, catalyst)

  lazy val hive = Project("hive", file("sql/hive"), settings = hiveSettings) dependsOn(sql)

  lazy val maybeHive: Seq[ClasspathDependency] = if (isHiveEnabled) Seq(hive) else Seq()
  lazy val maybeHiveRef: Seq[ProjectReference] = if (isHiveEnabled) Seq(hive) else Seq()

  lazy val streaming = Project("streaming", file("streaming"), settings = streamingSettings) dependsOn(core)

  lazy val mllib = Project("mllib", file("mllib"), settings = mllibSettings) dependsOn(core)

  lazy val assemblyProj = Project("assembly", file("assembly"), settings = assemblyProjSettings)
    .dependsOn(core, graphx, bagel, mllib, streaming, repl, sql) dependsOn(maybeYarn: _*) dependsOn(maybeHive: _*) dependsOn(maybeGanglia: _*)

  lazy val assembleDeps = TaskKey[Unit]("assemble-deps", "Build assembly of dependencies and packages Spark projects")

  // A configuration to set an alternative publishLocalConfiguration
  lazy val MavenCompile = config("m2r") extend(Compile)
  lazy val publishLocalBoth = TaskKey[Unit]("publish-local", "publish local for m2 and ivy")
  val sparkHome = System.getProperty("user.dir")

  // Allows build configuration to be set through environment variables
  lazy val hadoopVersion = Properties.envOrElse("SPARK_HADOOP_VERSION", DEFAULT_HADOOP_VERSION)
  lazy val isNewHadoop = Properties.envOrNone("SPARK_IS_NEW_HADOOP") match {
    case None => {
      val isNewHadoopVersion = "^2\\.[2-9]+".r.findFirstIn(hadoopVersion).isDefined
      (isNewHadoopVersion|| DEFAULT_IS_NEW_HADOOP)
    }
    case Some(v) => v.toBoolean
  }

  lazy val isYarnEnabled = Properties.envOrNone("SPARK_YARN") match {
    case None => DEFAULT_YARN
    case Some(v) => v.toBoolean
  }
  lazy val hadoopClient = if (hadoopVersion.startsWith("0.20.") || hadoopVersion == "1.0.0") "hadoop-core" else "hadoop-client"
  val maybeAvro = if (hadoopVersion.startsWith("0.23.")) Seq("org.apache.avro" % "avro" % "1.7.4") else Seq()

  lazy val isHiveEnabled = Properties.envOrNone("SPARK_HIVE") match {
    case None => DEFAULT_HIVE
    case Some(v) => v.toBoolean
  }

  // Include Ganglia integration if the user has enabled Ganglia
  // This is isolated from the normal build due to LGPL-licensed code in the library
  lazy val isGangliaEnabled = Properties.envOrNone("SPARK_GANGLIA_LGPL").isDefined
  lazy val gangliaProj = Project("spark-ganglia-lgpl", file("extras/spark-ganglia-lgpl"), settings = gangliaSettings).dependsOn(core)
  val maybeGanglia: Seq[ClasspathDependency] = if (isGangliaEnabled) Seq(gangliaProj) else Seq()
  val maybeGangliaRef: Seq[ProjectReference] = if (isGangliaEnabled) Seq(gangliaProj) else Seq()

  // Include the Java 8 project if the JVM version is 8+
  lazy val javaVersion = System.getProperty("java.specification.version")
  lazy val isJava8Enabled = javaVersion.toDouble >= "1.8".toDouble
  val maybeJava8Tests = if (isJava8Enabled) Seq[ProjectReference](java8Tests) else Seq[ProjectReference]()
  lazy val java8Tests = Project("java8-tests", file("extras/java8-tests"), settings = java8TestsSettings).
    dependsOn(core) dependsOn(streaming % "compile->compile;test->test")

  // Include the YARN project if the user has enabled YARN
  lazy val yarnAlpha = Project("yarn-alpha", file("yarn/alpha"), settings = yarnAlphaSettings) dependsOn(core)
  lazy val yarn = Project("yarn", file("yarn/stable"), settings = yarnSettings) dependsOn(core)

  lazy val maybeYarn: Seq[ClasspathDependency] = if (isYarnEnabled) Seq(if (isNewHadoop) yarn else yarnAlpha) else Seq()
  lazy val maybeYarnRef: Seq[ProjectReference] = if (isYarnEnabled) Seq(if (isNewHadoop) yarn else yarnAlpha) else Seq()

  lazy val externalTwitter = Project("external-twitter", file("external/twitter"), settings = twitterSettings)
    .dependsOn(streaming % "compile->compile;test->test")

  lazy val externalKafka = Project("external-kafka", file("external/kafka"), settings = kafkaSettings)
    .dependsOn(streaming % "compile->compile;test->test")

  lazy val externalFlume = Project("external-flume", file("external/flume"), settings = flumeSettings)
    .dependsOn(streaming % "compile->compile;test->test")

  lazy val externalZeromq = Project("external-zeromq", file("external/zeromq"), settings = zeromqSettings)
    .dependsOn(streaming % "compile->compile;test->test")

  lazy val externalMqtt = Project("external-mqtt", file("external/mqtt"), settings = mqttSettings)
    .dependsOn(streaming % "compile->compile;test->test")

  lazy val allExternal = Seq[ClasspathDependency](externalTwitter, externalKafka, externalFlume, externalZeromq, externalMqtt)
  lazy val allExternalRefs = Seq[ProjectReference](externalTwitter, externalKafka, externalFlume, externalZeromq, externalMqtt)

  lazy val examples = Project("examples", file("examples"), settings = examplesSettings)
    .dependsOn(core, mllib, graphx, bagel, streaming, hive) dependsOn(allExternal: _*)

  // Everything except assembly, hive, tools, java8Tests and examples belong to packageProjects
  lazy val packageProjects = Seq[ProjectReference](core, repl, bagel, streaming, mllib, graphx, catalyst, sql) ++ maybeYarnRef ++ maybeHiveRef ++ maybeGangliaRef

  lazy val allProjects = packageProjects ++ allExternalRefs ++
    Seq[ProjectReference](examples, tools, assemblyProj) ++ maybeJava8Tests

  def sharedSettings = Defaults.defaultSettings ++ MimaBuild.mimaSettings(file(sparkHome)) ++ Seq(
    organization       := "org.apache.spark",
    version            := SPARK_VERSION,
    scalaVersion       := "2.10.4",
    scalacOptions := Seq("-Xmax-classfile-name", "120", "-unchecked", "-deprecation", "-feature",
      "-target:" + SCALAC_JVM_VERSION),
    javacOptions := Seq("-target", JAVAC_JVM_VERSION, "-source", JAVAC_JVM_VERSION),
    unmanagedJars in Compile <<= baseDirectory map { base => (base / "lib" ** "*.jar").classpath },
    retrieveManaged := true,
    javaHome := Properties.envOrNone("JAVA_HOME").map(file),
    // This is to add convenience of enabling sbt -Dsbt.offline=true for making the build offline.
    offline := "true".equalsIgnoreCase(sys.props("sbt.offline")),
    retrievePattern := "[type]s/[artifact](-[revision])(-[classifier]).[ext]",
    transitiveClassifiers in Scope.GlobalScope := Seq("sources"),
    testListeners <<= target.map(t => Seq(new eu.henkelmann.sbt.JUnitXmlTestsListener(t.getAbsolutePath))),
    incOptions := incOptions.value.withNameHashing(true),
    // Fork new JVMs for tests and set Java options for those
    fork := true,
    javaOptions in Test += "-Dspark.home=" + sparkHome,
    javaOptions in Test += "-Dspark.testing=1",
    javaOptions in Test += "-Dsun.io.serialization.extendedDebugInfo=true",
    javaOptions in Test ++= System.getProperties.filter(_._1 startsWith "spark").map { case (k,v) => s"-D$k=$v" }.toSeq,
    javaOptions in Test ++= "-Xmx3g -XX:PermSize=128M -XX:MaxNewSize=256m -XX:MaxPermSize=1g".split(" ").toSeq,
    javaOptions += "-Xmx3g",
    // Show full stack trace and duration in test cases.
    testOptions in Test += Tests.Argument("-oDF"),
    // Remove certain packages from Scaladoc
    scalacOptions in (Compile, doc) := Seq(
      "-groups",
      "-skip-packages", Seq(
        "akka",
        "org.apache.spark.api.python",
        "org.apache.spark.network",
        "org.apache.spark.deploy",
        "org.apache.spark.util.collection"
      ).mkString(":"),
      "-doc-title", "Spark " + SPARK_VERSION_SHORT + " ScalaDoc"
    ),

    // Only allow one test at a time, even across projects, since they run in the same JVM
    concurrentRestrictions in Global += Tags.limit(Tags.Test, 1),

    resolvers ++= Seq(
      // HTTPS is unavailable for Maven Central
      "Maven Repository"     at "http://repo.maven.apache.org/maven2",
      "Apache Repository"    at "https://repository.apache.org/content/repositories/releases",
      "JBoss Repository"     at "https://repository.jboss.org/nexus/content/repositories/releases/",
      "MQTT Repository"      at "https://repo.eclipse.org/content/repositories/paho-releases/",
      "Cloudera Repository"  at "http://repository.cloudera.com/artifactory/cloudera-repos/",
      "Pivotal Repository"   at "http://repo.spring.io/libs-release/",
      // For Sonatype publishing
      // "sonatype-snapshots"   at "https://oss.sonatype.org/content/repositories/snapshots",
      // "sonatype-staging"     at "https://oss.sonatype.org/service/local/staging/deploy/maven2/",
      // also check the local Maven repository ~/.m2
      Resolver.mavenLocal
    ),

    publishMavenStyle := true,

    // useGpg in Global := true,

    pomExtra := (
      <parent>
        <groupId>org.apache</groupId>
        <artifactId>apache</artifactId>
        <version>14</version>
      </parent>
      <url>http://spark.apache.org/</url>
      <licenses>
        <license>
          <name>Apache 2.0 License</name>
          <url>http://www.apache.org/licenses/LICENSE-2.0.html</url>
          <distribution>repo</distribution>
        </license>
      </licenses>
      <scm>
        <connection>scm:git:git@github.com:apache/spark.git</connection>
        <url>scm:git:git@github.com:apache/spark.git</url>
      </scm>
      <developers>
        <developer>
          <id>matei</id>
          <name>Matei Zaharia</name>
          <email>matei.zaharia@gmail.com</email>
          <url>http://www.cs.berkeley.edu/~matei</url>
          <organization>Apache Software Foundation</organization>
          <organizationUrl>http://spark.apache.org</organizationUrl>
        </developer>
      </developers>
      <issueManagement>
        <system>JIRA</system>
        <url>https://issues.apache.org/jira/browse/SPARK</url>
      </issueManagement>
    ),

    /*
    publishTo <<= version { (v: String) =>
      val nexus = "https://oss.sonatype.org/"
      if (v.trim.endsWith("SNAPSHOT"))
        Some("sonatype-snapshots" at nexus + "content/repositories/snapshots")
      else
        Some("sonatype-staging"  at nexus + "service/local/staging/deploy/maven2")
    },

    */

    libraryDependencies ++= Seq(
        "io.netty"          % "netty-all"              % "4.0.17.Final",
        "org.eclipse.jetty" % "jetty-server"           % jettyVersion,
        "org.eclipse.jetty" % "jetty-util"             % jettyVersion,
        "org.eclipse.jetty" % "jetty-plus"             % jettyVersion,
        "org.eclipse.jetty" % "jetty-security"         % jettyVersion,
        "org.scalatest"    %% "scalatest"              % "2.1.5"  % "test",
        "org.scalacheck"   %% "scalacheck"             % "1.11.3" % "test",
        "com.novocode"      % "junit-interface"        % "0.10"   % "test",
        "org.easymock"      % "easymockclassextension" % "3.1"    % "test",
        "org.mockito"       % "mockito-all"            % "1.9.0"  % "test",
        "junit"             % "junit"                  % "4.10"   % "test"
    ),

    testOptions += Tests.Argument(TestFrameworks.JUnit, "-v", "-a"),
    parallelExecution := true,
    /* Workaround for issue #206 (fixed after SBT 0.11.0) */
    watchTransitiveSources <<= Defaults.inDependencies[Task[Seq[File]]](watchSources.task,
      const(std.TaskExtra.constant(Nil)), aggregate = true, includeRoot = true) apply { _.join.map(_.flatten) },

    otherResolvers := Seq(Resolver.file("dotM2", file(Path.userHome + "/.m2/repository"))),
    publishLocalConfiguration in MavenCompile <<= (packagedArtifacts, deliverLocal, ivyLoggingLevel) map {
      (arts, _, level) => new PublishConfiguration(None, "dotM2", arts, Seq(), level)
    },
    publishMavenStyle in MavenCompile := true,
    publishLocal in MavenCompile <<= publishTask(publishLocalConfiguration in MavenCompile, deliverLocal),
    publishLocalBoth <<= Seq(publishLocal in MavenCompile, publishLocal).dependOn
  ) ++ net.virtualvoid.sbt.graph.Plugin.graphSettings ++ ScalaStyleSettings ++ genjavadocSettings

  val akkaVersion = "2.2.3-shaded-protobuf"
  val chillVersion = "0.3.6"
  val codahaleMetricsVersion = "3.0.0"
  val jblasVersion = "1.2.3"
  val jets3tVersion = if ("^2\\.[3-9]+".r.findFirstIn(hadoopVersion).isDefined) "0.9.0" else "0.7.1"
  val jettyVersion = "8.1.14.v20131031"
  val hiveVersion = "0.12.0"
  val parquetVersion = "1.4.3"
  val slf4jVersion = "1.7.5"

  val excludeJBossNetty = ExclusionRule(organization = "org.jboss.netty")
  val excludeIONetty = ExclusionRule(organization = "io.netty")
  val excludeEclipseJetty = ExclusionRule(organization = "org.eclipse.jetty")
  val excludeAsm = ExclusionRule(organization = "org.ow2.asm")
  val excludeOldAsm = ExclusionRule(organization = "asm")
  val excludeCommonsLogging = ExclusionRule(organization = "commons-logging")
  val excludeSLF4J = ExclusionRule(organization = "org.slf4j")
  val excludeScalap = ExclusionRule(organization = "org.scala-lang", artifact = "scalap")
  val excludeHadoop = ExclusionRule(organization = "org.apache.hadoop")
  val excludeCurator = ExclusionRule(organization = "org.apache.curator")
  val excludePowermock = ExclusionRule(organization = "org.powermock")
  val excludeFastutil = ExclusionRule(organization = "it.unimi.dsi")
  val excludeJruby = ExclusionRule(organization = "org.jruby")
  val excludeThrift = ExclusionRule(organization = "org.apache.thrift")
  val excludeServletApi = ExclusionRule(organization = "javax.servlet", artifact = "servlet-api")
  val excludeJUnit = ExclusionRule(organization = "junit")

  def sparkPreviousArtifact(id: String, organization: String = "org.apache.spark",
      version: String = "1.0.0", crossVersion: String = "2.10"): Option[sbt.ModuleID] = {
    val fullId = if (crossVersion.isEmpty) id else id + "_" + crossVersion
    Some(organization % fullId % version) // the artifact to compare binary compatibility with
  }

  def coreSettings = sharedSettings ++ Seq(
    name := "spark-core",
    libraryDependencies ++= Seq(
        "com.google.guava"           % "guava"            % "14.0.1",
        "org.apache.commons"         % "commons-lang3"    % "3.3.2",
        "com.google.code.findbugs"   % "jsr305"           % "1.3.9",
        "log4j"                      % "log4j"            % "1.2.17",
        "org.slf4j"                  % "slf4j-api"        % slf4jVersion,
        "org.slf4j"                  % "slf4j-log4j12"    % slf4jVersion,
        "org.slf4j"                  % "jul-to-slf4j"     % slf4jVersion,
        "org.slf4j"                  % "jcl-over-slf4j"   % slf4jVersion,
        "commons-daemon"             % "commons-daemon"   % "1.0.10", // workaround for bug HADOOP-9407
        "com.ning"                   % "compress-lzf"     % "1.0.0",
        "org.xerial.snappy"          % "snappy-java"      % "1.0.5",
        "org.spark-project.akka"    %% "akka-remote"      % akkaVersion,
        "org.spark-project.akka"    %% "akka-slf4j"       % akkaVersion,
        "org.spark-project.akka"    %% "akka-testkit"     % akkaVersion % "test",
        "org.json4s"                %% "json4s-jackson"   % "3.2.6" excludeAll(excludeScalap),
        "com.fasterxml.jackson.module" %% "jackson-module-scala" % "2.3.0",
        "colt"                       % "colt"             % "1.2.0",
        "org.apache.mesos"           % "mesos"            % "0.18.1" classifier("shaded-protobuf") exclude("com.google.protobuf", "protobuf-java"),
        "commons-net"                % "commons-net"      % "2.2",
        "net.java.dev.jets3t"        % "jets3t"           % jets3tVersion excludeAll(excludeCommonsLogging),
        "commons-codec"              % "commons-codec"    % "1.5", // Prevent jets3t from including the older version of commons-codec
        "org.apache.derby"           % "derby"            % "10.4.2.0"                     % "test",
        "org.apache.hadoop"          % hadoopClient       % hadoopVersion excludeAll(excludeJBossNetty, excludeAsm, excludeCommonsLogging, excludeSLF4J, excludeOldAsm),
        "org.apache.curator"         % "curator-recipes"  % "2.4.0" excludeAll(excludeJBossNetty),
        "com.codahale.metrics"       % "metrics-core"     % codahaleMetricsVersion,
        "com.codahale.metrics"       % "metrics-jvm"      % codahaleMetricsVersion,
        "com.codahale.metrics"       % "metrics-json"     % codahaleMetricsVersion,
        "com.codahale.metrics"       % "metrics-graphite" % codahaleMetricsVersion,
        "com.twitter"               %% "chill"            % chillVersion excludeAll(excludeAsm),
        "com.twitter"                % "chill-java"       % chillVersion excludeAll(excludeAsm),
        "org.tachyonproject"         % "tachyon"          % "0.4.1-thrift" excludeAll(excludeHadoop, excludeCurator, excludeEclipseJetty, excludePowermock),
        "com.clearspring.analytics"  % "stream"           % "2.7.0" excludeAll(excludeFastutil), // Only HyperLogLogPlus is used, which does not depend on fastutil.
        "org.spark-project"          % "pyrolite"         % "2.0.1",
        "net.sf.py4j"                % "py4j"             % "0.8.1"
      ),
    libraryDependencies ++= maybeAvro,
    previousArtifact := sparkPreviousArtifact("spark-core")
  )

  // Create a colon-separate package list adding "org.apache.spark" in front of all of them,
  // for easier specification of JavaDoc package groups
  def packageList(names: String*): String = {
    names.map(s => "org.apache.spark." + s).mkString(":")
  }

  def rootSettings = sharedSettings ++ scalaJavaUnidocSettings ++ Seq(
    publish := {},

    unidocProjectFilter in (ScalaUnidoc, unidoc) :=
      inAnyProject -- inProjects(repl, examples, tools, catalyst, yarn, yarnAlpha),
    unidocProjectFilter in (JavaUnidoc, unidoc) :=
      inAnyProject -- inProjects(repl, examples, bagel, graphx, catalyst, tools, yarn, yarnAlpha),

    // Skip class names containing $ and some internal packages in Javadocs
    unidocAllSources in (JavaUnidoc, unidoc) := {
      (unidocAllSources in (JavaUnidoc, unidoc)).value
        .map(_.filterNot(_.getName.contains("$")))
        .map(_.filterNot(_.getCanonicalPath.contains("akka")))
        .map(_.filterNot(_.getCanonicalPath.contains("deploy")))
        .map(_.filterNot(_.getCanonicalPath.contains("network")))
        .map(_.filterNot(_.getCanonicalPath.contains("executor")))
        .map(_.filterNot(_.getCanonicalPath.contains("python")))
        .map(_.filterNot(_.getCanonicalPath.contains("collection")))
    },

    // Javadoc options: create a window title, and group key packages on index page
    javacOptions in doc := Seq(
      "-windowtitle", "Spark " + SPARK_VERSION_SHORT + " JavaDoc",
      "-public",
      "-group", "Core Java API", packageList("api.java", "api.java.function"),
      "-group", "Spark Streaming", packageList(
        "streaming.api.java", "streaming.flume", "streaming.kafka",
        "streaming.mqtt", "streaming.twitter", "streaming.zeromq"
      ),
      "-group", "MLlib", packageList(
        "mllib.classification", "mllib.clustering", "mllib.evaluation.binary", "mllib.linalg",
        "mllib.linalg.distributed", "mllib.optimization", "mllib.rdd", "mllib.recommendation",
        "mllib.regression", "mllib.stat", "mllib.tree", "mllib.tree.configuration",
        "mllib.tree.impurity", "mllib.tree.model", "mllib.util"
      ),
      "-group", "Spark SQL", packageList("sql.api.java", "sql.hive.api.java"),
      "-noqualifier", "java.lang"
    )
  )

  def replSettings = sharedSettings ++ Seq(
    name := "spark-repl",
    libraryDependencies <+= scalaVersion(v => "org.scala-lang"  % "scala-compiler" % v),
    libraryDependencies <+= scalaVersion(v => "org.scala-lang"  % "jline"          % v),
    libraryDependencies <+= scalaVersion(v => "org.scala-lang"  % "scala-reflect"  % v)
  )

  def examplesSettings = sharedSettings ++ Seq(
    name := "spark-examples",
    jarName in assembly <<= version map {
      v => "spark-examples-" + v + "-hadoop" + hadoopVersion + ".jar" },
    libraryDependencies ++= Seq(
      "com.twitter"          %% "algebird-core"   % "0.1.11",
      "org.apache.hbase" % "hbase" % HBASE_VERSION excludeAll(excludeIONetty, excludeJBossNetty, excludeAsm, excludeOldAsm, excludeCommonsLogging, excludeJruby),
      "org.apache.cassandra" % "cassandra-all" % "1.2.6"
        exclude("com.google.guava", "guava")
        exclude("com.googlecode.concurrentlinkedhashmap", "concurrentlinkedhashmap-lru")
        exclude("com.ning","compress-lzf")
        exclude("io.netty", "netty")
        exclude("jline","jline")
        exclude("org.apache.cassandra.deps", "avro")
        excludeAll(excludeSLF4J, excludeIONetty),
      "com.github.scopt" %% "scopt" % "3.2.0"
    )
  ) ++ assemblySettings ++ extraAssemblySettings

  def toolsSettings = sharedSettings ++ Seq(
    name := "spark-tools",
    libraryDependencies <+= scalaVersion(v => "org.scala-lang"  % "scala-compiler" % v ),
    libraryDependencies <+= scalaVersion(v => "org.scala-lang"  % "scala-reflect"  % v )
  ) ++ assemblySettings ++ extraAssemblySettings

  def graphxSettings = sharedSettings ++ Seq(
    name := "spark-graphx",
    previousArtifact := sparkPreviousArtifact("spark-graphx"),
    libraryDependencies ++= Seq(
      "org.jblas" % "jblas" % jblasVersion
    )
  )

  def bagelSettings = sharedSettings ++ Seq(
    name := "spark-bagel",
    previousArtifact := sparkPreviousArtifact("spark-bagel")
  )

  def mllibSettings = sharedSettings ++ Seq(
    name := "spark-mllib",
    previousArtifact := sparkPreviousArtifact("spark-mllib"),
    libraryDependencies ++= Seq(
      "org.jblas" % "jblas" % jblasVersion,
      "org.scalanlp" %% "breeze" % "0.7" excludeAll(excludeJUnit)
    )
  )

  def catalystSettings = sharedSettings ++ Seq(
    name := "catalyst",
    // The mechanics of rewriting expression ids to compare trees in some test cases makes
    // assumptions about the the expression ids being contiguous.  Running tests in parallel breaks
    // this non-deterministically.  TODO: FIX THIS.
    parallelExecution in Test := false,
    libraryDependencies ++= Seq(
      "com.typesafe" %% "scalalogging-slf4j" % "1.0.1"
    )
  )

  def sqlCoreSettings = sharedSettings ++ Seq(
    name := "spark-sql",
    libraryDependencies ++= Seq(
<<<<<<< HEAD
      "com.twitter" % "parquet-column" % parquetVersion,
      "com.twitter" % "parquet-hadoop" % parquetVersion,
      "com.twitter" % "parquet-avro" % parquetVersion % "test",
      // here we need version >= 1.7.5 because of AVRO-1274
      "org.apache.avro" % "avro" % "1.7.6" % "test"
    )
=======
      "com.twitter"                  % "parquet-column"             % parquetVersion,
      "com.twitter"                  % "parquet-hadoop"             % parquetVersion,
      "com.fasterxml.jackson.core"   % "jackson-core"               % "2.3.2"
    ),
    initialCommands in console :=
      """
        |import org.apache.spark.sql.catalyst.analysis._
        |import org.apache.spark.sql.catalyst.dsl._
        |import org.apache.spark.sql.catalyst.errors._
        |import org.apache.spark.sql.catalyst.expressions._
        |import org.apache.spark.sql.catalyst.plans.logical._
        |import org.apache.spark.sql.catalyst.rules._
        |import org.apache.spark.sql.catalyst.types._
        |import org.apache.spark.sql.catalyst.util._
        |import org.apache.spark.sql.execution
        |import org.apache.spark.sql.test.TestSQLContext._
        |import org.apache.spark.sql.parquet.ParquetTestData""".stripMargin
>>>>>>> f3ce176e
  )

  // Since we don't include hive in the main assembly this project also acts as an alternative
  // assembly jar.
  def hiveSettings = sharedSettings ++ Seq(
    name := "spark-hive",
    javaOptions += "-XX:MaxPermSize=1g",
    libraryDependencies ++= Seq(
      "org.spark-project.hive" % "hive-metastore" % hiveVersion,
      "org.spark-project.hive" % "hive-exec"      % hiveVersion excludeAll(excludeCommonsLogging),
      "org.spark-project.hive" % "hive-serde"     % hiveVersion
    ),
    // Multiple queries rely on the TestHive singleton.  See comments there for more details.
    parallelExecution in Test := false,
    // Supporting all SerDes requires us to depend on deprecated APIs, so we turn off the warnings
    // only for this subproject.
    scalacOptions <<= scalacOptions map { currentOpts: Seq[String] =>
      currentOpts.filterNot(_ == "-deprecation")
    },
    initialCommands in console :=
      """
        |import org.apache.spark.sql.catalyst.analysis._
        |import org.apache.spark.sql.catalyst.dsl._
        |import org.apache.spark.sql.catalyst.errors._
        |import org.apache.spark.sql.catalyst.expressions._
        |import org.apache.spark.sql.catalyst.plans.logical._
        |import org.apache.spark.sql.catalyst.rules._
        |import org.apache.spark.sql.catalyst.types._
        |import org.apache.spark.sql.catalyst.util._
        |import org.apache.spark.sql.execution
        |import org.apache.spark.sql.hive._
        |import org.apache.spark.sql.hive.test.TestHive._
        |import org.apache.spark.sql.parquet.ParquetTestData""".stripMargin
  )

  def streamingSettings = sharedSettings ++ Seq(
    name := "spark-streaming",
    previousArtifact := sparkPreviousArtifact("spark-streaming")
  )

  def yarnCommonSettings = sharedSettings ++ Seq(
    unmanagedSourceDirectories in Compile <++= baseDirectory { base =>
      Seq(
         base / "../common/src/main/scala"
      )
    },

    unmanagedSourceDirectories in Test <++= baseDirectory { base =>
      Seq(
         base / "../common/src/test/scala"
      )
    }

  ) ++ extraYarnSettings

  def yarnAlphaSettings = yarnCommonSettings ++ Seq(
    name := "spark-yarn-alpha"
  )

  def yarnSettings = yarnCommonSettings ++ Seq(
    name := "spark-yarn"
  )

  def gangliaSettings = sharedSettings ++ Seq(
    name := "spark-ganglia-lgpl",
    libraryDependencies += "com.codahale.metrics" % "metrics-ganglia" % "3.0.0"
  )

  def java8TestsSettings = sharedSettings ++ Seq(
    name := "java8-tests",
    javacOptions := Seq("-target", "1.8", "-source", "1.8"),
    testOptions += Tests.Argument(TestFrameworks.JUnit, "-v", "-a")
  )

  // Conditionally include the YARN dependencies because some tools look at all sub-projects and will complain
  // if we refer to nonexistent dependencies (e.g. hadoop-yarn-api from a Hadoop version without YARN).
  def extraYarnSettings = if(isYarnEnabled) yarnEnabledSettings else Seq()

  def yarnEnabledSettings = Seq(
    libraryDependencies ++= Seq(
      // Exclude rule required for all ?
      "org.apache.hadoop" % hadoopClient         % hadoopVersion excludeAll(excludeJBossNetty, excludeAsm, excludeOldAsm),
      "org.apache.hadoop" % "hadoop-yarn-api"    % hadoopVersion excludeAll(excludeJBossNetty, excludeAsm, excludeOldAsm, excludeCommonsLogging),
      "org.apache.hadoop" % "hadoop-yarn-common" % hadoopVersion excludeAll(excludeJBossNetty, excludeAsm, excludeOldAsm, excludeCommonsLogging),
      "org.apache.hadoop" % "hadoop-yarn-client" % hadoopVersion excludeAll(excludeJBossNetty, excludeAsm, excludeOldAsm, excludeCommonsLogging),
      "org.apache.hadoop" % "hadoop-yarn-server-web-proxy" % hadoopVersion excludeAll(excludeJBossNetty, excludeAsm, excludeOldAsm, excludeCommonsLogging, excludeServletApi)
    )
  )

  def assemblyProjSettings = sharedSettings ++ Seq(
    name := "spark-assembly",
    assembleDeps in Compile <<= (packageProjects.map(packageBin in Compile in _) ++ Seq(packageDependency in Compile)).dependOn,
    jarName in assembly <<= version map { v => "spark-assembly-" + v + "-hadoop" + hadoopVersion + ".jar" },
    jarName in packageDependency <<= version map { v => "spark-assembly-" + v + "-hadoop" + hadoopVersion + "-deps.jar" }
  ) ++ assemblySettings ++ extraAssemblySettings

  def extraAssemblySettings() = Seq(
    test in assembly := {},
    mergeStrategy in assembly := {
      case PathList("org", "datanucleus", xs @ _*)             => MergeStrategy.discard
      case m if m.toLowerCase.endsWith("manifest.mf")          => MergeStrategy.discard
      case m if m.toLowerCase.matches("meta-inf.*\\.sf$")      => MergeStrategy.discard
      case "log4j.properties"                                  => MergeStrategy.discard
      case m if m.toLowerCase.startsWith("meta-inf/services/") => MergeStrategy.filterDistinctLines
      case "reference.conf"                                    => MergeStrategy.concat
      case _                                                   => MergeStrategy.first
    }
  )

  def twitterSettings() = sharedSettings ++ Seq(
    name := "spark-streaming-twitter",
    previousArtifact := sparkPreviousArtifact("spark-streaming-twitter"),
    libraryDependencies ++= Seq(
      "org.twitter4j" % "twitter4j-stream" % "3.0.3"
    )
  )

  def kafkaSettings() = sharedSettings ++ Seq(
    name := "spark-streaming-kafka",
    previousArtifact := sparkPreviousArtifact("spark-streaming-kafka"),
    libraryDependencies ++= Seq(
      "com.github.sgroschupf"    % "zkclient"   % "0.1",
      "org.apache.kafka"        %% "kafka"      % "0.8.0"
        exclude("com.sun.jdmk", "jmxtools")
        exclude("com.sun.jmx", "jmxri")
        exclude("net.sf.jopt-simple", "jopt-simple")
        excludeAll(excludeSLF4J)
    )
  )

  def flumeSettings() = sharedSettings ++ Seq(
    name := "spark-streaming-flume",
    previousArtifact := sparkPreviousArtifact("spark-streaming-flume"),
    libraryDependencies ++= Seq(
      "org.apache.flume" % "flume-ng-sdk" % "1.4.0" % "compile" excludeAll(excludeIONetty, excludeThrift)
    )
  )

  def zeromqSettings() = sharedSettings ++ Seq(
    name := "spark-streaming-zeromq",
    previousArtifact := sparkPreviousArtifact("spark-streaming-zeromq"),
    libraryDependencies ++= Seq(
      "org.spark-project.akka" %% "akka-zeromq" % akkaVersion
    )
  )

  def mqttSettings() = streamingSettings ++ Seq(
    name := "spark-streaming-mqtt",
    previousArtifact := sparkPreviousArtifact("spark-streaming-mqtt"),
    libraryDependencies ++= Seq("org.eclipse.paho" % "mqtt-client" % "0.4.0")
  )
}<|MERGE_RESOLUTION|>--- conflicted
+++ resolved
@@ -487,17 +487,11 @@
   def sqlCoreSettings = sharedSettings ++ Seq(
     name := "spark-sql",
     libraryDependencies ++= Seq(
-<<<<<<< HEAD
-      "com.twitter" % "parquet-column" % parquetVersion,
-      "com.twitter" % "parquet-hadoop" % parquetVersion,
-      "com.twitter" % "parquet-avro" % parquetVersion % "test",
+      "com.twitter"                  % "parquet-column"             % parquetVersion,
+      "com.twitter"                  % "parquet-hadoop"             % parquetVersion,
+      "com.fasterxml.jackson.core"   % "jackson-core"               % "2.3.2",
       // here we need version >= 1.7.5 because of AVRO-1274
       "org.apache.avro" % "avro" % "1.7.6" % "test"
-    )
-=======
-      "com.twitter"                  % "parquet-column"             % parquetVersion,
-      "com.twitter"                  % "parquet-hadoop"             % parquetVersion,
-      "com.fasterxml.jackson.core"   % "jackson-core"               % "2.3.2"
     ),
     initialCommands in console :=
       """
@@ -512,7 +506,6 @@
         |import org.apache.spark.sql.execution
         |import org.apache.spark.sql.test.TestSQLContext._
         |import org.apache.spark.sql.parquet.ParquetTestData""".stripMargin
->>>>>>> f3ce176e
   )
 
   // Since we don't include hive in the main assembly this project also acts as an alternative
